[package]
name = "ocipkg"
version = "0.1.0"
authors = ["Toshiki Teramura <toshiki.teramura@gmail.com>"]
edition = "2018"
license = "MIT OR Apache-2.0"

[dependencies]
anyhow = { version = "1.0.57", features = ["backtrace"] }
base16ct = { version = "0.1.1", features = ["alloc"] }
bytes = "1.1.0"
derive_more = "0.99.17"
directories = "4.0.1"
env_logger = "0.9.0"
flate2 = "1.0.24"
lazy_static = "1.4.0"
log = "0.4.17"
regex = "1.5.6"
reqwest = { version = "0.11.11", features = ["json"] }
serde = "1.0.137"
sha2 = "0.10.2"
tar = "0.4.38"
tokio = { version = "1.19.2", features = ["rt", "rt-multi-thread", "macros"] }
url = "2.2.2"
cargo_metadata = "0.15.0"
uuid = { version = "1.1.2", features = ["v4"] }
clap = { version = "3.2.8", features = ["derive"] }
serde_json = "1.0.82"
git2 = "0.14.4"
<<<<<<< HEAD
thiserror = "1.0.31"
=======
chrono = "0.4.19"
>>>>>>> b8c15160

[dependencies.oci-spec]
# require https://github.com/containers/oci-spec-rs/pull/106
git = "https://github.com/containers/oci-spec-rs"<|MERGE_RESOLUTION|>--- conflicted
+++ resolved
@@ -27,11 +27,8 @@
 clap = { version = "3.2.8", features = ["derive"] }
 serde_json = "1.0.82"
 git2 = "0.14.4"
-<<<<<<< HEAD
 thiserror = "1.0.31"
-=======
 chrono = "0.4.19"
->>>>>>> b8c15160
 
 [dependencies.oci-spec]
 # require https://github.com/containers/oci-spec-rs/pull/106
