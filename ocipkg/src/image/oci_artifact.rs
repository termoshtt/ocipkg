--- conflicted
+++ resolved
@@ -1,11 +1,6 @@
 use crate::{
-<<<<<<< HEAD
-    image::{ImageLayout, ImageLayoutBuilder, OciArchive, OciDir},
-    Digest, ImageName,
-=======
-    image::{Image, ImageBuilder},
+    image::{Image, ImageBuilder, OciArchive, OciDir},
     Digest,
->>>>>>> 25988354
 };
 use anyhow::{Context, Result};
 use oci_spec::image::{
@@ -100,7 +95,6 @@
     }
 }
 
-<<<<<<< HEAD
 impl OciArtifact<OciArchive> {
     pub fn from_oci_archive(path: &Path) -> Result<Self> {
         let layout = OciArchive::new(path)?;
@@ -115,10 +109,7 @@
     }
 }
 
-impl<Layout: ImageLayout> OciArtifact<Layout> {
-=======
 impl<Layout: Image> OciArtifact<Layout> {
->>>>>>> 25988354
     pub fn new(layout: Layout) -> Self {
         Self(layout)
     }
