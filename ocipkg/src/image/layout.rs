--- conflicted
+++ resolved
@@ -1,13 +1,8 @@
-<<<<<<< HEAD
-use crate::{image::OciDir, Digest, ImageName};
-use anyhow::{Context, Result};
-=======
 use crate::{
     image::{OciArchive, OciDir, Remote},
     Digest, ImageName,
 };
 use anyhow::{bail, Context, Result};
->>>>>>> 25988354
 use oci_spec::image::{Descriptor, DescriptorBuilder, ImageIndex, ImageManifest, MediaType};
 use std::path::Path;
 
@@ -25,6 +20,7 @@
 
     /// Get blob content.
     fn get_blob(&mut self, digest: &Digest) -> Result<Vec<u8>>;
+
     /// Unpack the layout contents into a directory in [OciDir] format.
     fn unpack(&mut self, dest: &Path) -> Result<OciDir>;
 
@@ -34,13 +30,8 @@
 
 /// Build an [ImageLayout]
 ///
-<<<<<<< HEAD
-/// Creating [ImageManifest] is the task of [crate::image::OciArtifactBuilder], and out of scope of this trait.
-pub trait ImageLayoutBuilder {
-=======
 /// Creating [ImageManifest] is out of scope of this trait.
 pub trait ImageBuilder {
->>>>>>> 25988354
     /// Handler of generated image.
     type Image: Image;
 
@@ -101,7 +92,7 @@
         return Ok(Box::new(OciArchive::new(path)?));
     }
     if path.is_dir() {
-        return Ok(Box::new(OciDir::new(path.to_owned())?));
+        return Ok(Box::new(OciDir::new(path)?));
     }
     if let Ok(image_name) = ImageName::parse(name_or_path) {
         return Ok(Box::new(Remote::new(image_name)?));
