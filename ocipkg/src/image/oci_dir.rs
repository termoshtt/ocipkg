--- conflicted
+++ resolved
@@ -133,7 +133,6 @@
         Ok(fs::read(self.oci_dir_root.join(digest.as_path()))?)
     }
 
-<<<<<<< HEAD
     fn unpack(&mut self, dest: &Path) -> Result<OciDir> {
         if dest.exists() {
             bail!("Destination {} already exists", dest.display());
@@ -143,7 +142,8 @@
         }
         fs_extra::dir::copy(&self.oci_dir_root, dest, &fs_extra::dir::CopyOptions::new())?;
         OciDir::new(dest)
-=======
+    }
+
     fn get_manifest(&mut self) -> Result<ImageManifest> {
         let index = self.get_index()?;
         let desc = index
@@ -153,7 +153,6 @@
         let digest = Digest::from_descriptor(desc)?;
         let manifest = serde_json::from_slice(self.get_blob(&digest)?.as_slice())?;
         Ok(manifest)
->>>>>>> 25988354
     }
 }
 
