--- conflicted
+++ resolved
@@ -10,23 +10,12 @@
 mod oci_archive;
 mod oci_artifact;
 mod oci_dir;
-<<<<<<< HEAD
-=======
-mod read;
 mod remote;
-mod write;
->>>>>>> 25988354
 
 pub use artifact::*;
 pub use config::*;
 pub use layout::*;
 pub use oci_archive::*;
 pub use oci_artifact::*;
-<<<<<<< HEAD
 pub use oci_dir::*;
-=======
-pub use oci_dir::*;
-pub use read::*;
-pub use remote::*;
-pub use write::*;
->>>>>>> 25988354
+pub use remote::*;