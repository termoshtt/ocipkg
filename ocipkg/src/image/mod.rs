--- conflicted
+++ resolved
@@ -2,26 +2,18 @@
 
 pub mod annotations;
 
-<<<<<<< HEAD
 mod artifact;
+mod config;
 mod layout;
 mod oci_archive;
 mod oci_dir;
-mod platform;
 mod read;
 mod write;
 
 pub use artifact::*;
+pub use config::*;
 pub use layout::*;
 pub use oci_archive::*;
 pub use oci_dir::*;
-pub use platform::*;
-=======
-mod config;
-mod read;
-mod write;
-
-pub use config::*;
->>>>>>> 5737456a
 pub use read::*;
 pub use write::*;