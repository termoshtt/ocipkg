use crate::{
    distribution::{Name, Reference},
    error::*,
    local::image_dir,
};
use std::{fmt, path::PathBuf};
use url::Url;

/// Image name
///
/// The input must be valid both as "org.opencontainers.image.ref.name"
/// defined in pre-defined annotation keys in [OCI image spec]:
///
/// ```text
/// ref       ::= component ("/" component)*
/// component ::= alphanum (separator alphanum)*
/// alphanum  ::= [A-Za-z0-9]+
/// separator ::= [-._:@+] | "--"
/// ```
///
/// and as an argument for [docker tag].
///
/// [OCI image spec]: https://github.com/opencontainers/image-spec/blob/main/annotations.md#pre-defined-annotation-keys
/// [docker tag]: https://docs.docker.com/engine/reference/commandline/tag/
///
/// Terminology
/// ------------
/// We call each components of image name to match OCI distribution spec:
///
/// ```text
/// ghcr.io/termoshtt/ocipkg/testing:latest
/// ^^^^^^^---------------------------------- hostname
///         ^^^^^^^^^^^^^^^^^^^^^^^^--------- name
///                                  ^^^^^^-- reference
/// ```
///
/// ```rust
/// use ocipkg::{ImageName, distribution::{Name, Reference}};
/// let name = ImageName::parse("ghcr.io/termoshtt/ocipkg/testing:latest")?;
/// assert_eq!(
///     name,
///     ImageName {
///         hostname: "ghcr.io".to_string(),
///         port: None,
///         name: Name::new("termoshtt/ocipkg/testing")?,
///         reference: Reference::new("latest")?,
///     }
/// );
/// # Ok::<(), ocipkg::error::Error>(())
/// ```
///
/// If a port number is included:
///
/// ```text
/// localhost:5000/test_repo:tag1
/// ^^^^^^^^^---------------------- hostname
///           ^^^^----------------- port
///                ^^^^^^^^^------- name
///                          ^^^^-- reference
/// ```
///
/// ```
/// use ocipkg::{ImageName, distribution::{Name, Reference}};
/// let name = ImageName::parse("localhost:5000/test_repo:latest")?;
/// assert_eq!(
///     name,
///     ImageName {
///         hostname: "localhost".to_string(),
///         port: Some(5000),
///         name: Name::new("test_repo")?,
///         reference: Reference::new("latest")?,
///     }
/// );
/// # Ok::<(), ocipkg::error::Error>(())
/// ```
///
/// Default values
/// ---------------
/// If `hostname` is absent, use `registry-1.docker.io` for docker compatiblity:
///
/// ```
/// use ocipkg::{ImageName, distribution::{Name, Reference}};
/// let name = ImageName::parse("ubuntu:20.04")?;
/// assert_eq!(
///     name,
///     ImageName {
///         hostname: "registry-1.docker.io".to_string(),
///         port: None,
///         name: Name::new("ubuntu")?,
///         reference: Reference::new("20.04")?,
///     }
/// );
/// # Ok::<(), ocipkg::error::Error>(())
/// ```
///
/// If `reference` is absent, use `latest`:
///
/// ```
/// use ocipkg::{ImageName, distribution::{Name, Reference}};
/// let name = ImageName::parse("alpine").unwrap();
/// assert_eq!(
///     name,
///     ImageName {
///         hostname: "registry-1.docker.io".to_string(),
///         port: None,
///         name: Name::new("alpine")?,
///         reference: Reference::new("latest")?,
///     }
/// );
/// # Ok::<(), ocipkg::error::Error>(())
/// ```
///
#[derive(Debug, Clone, PartialEq, Eq, Hash)]
pub struct ImageName {
    pub hostname: String,
    pub port: Option<u16>,
    pub name: Name,
    pub reference: Reference,
}

impl fmt::Display for ImageName {
    fn fmt(&self, f: &mut fmt::Formatter<'_>) -> fmt::Result {
        if let Some(port) = self.port {
            write!(
                f,
                "{}:{}/{}:{}",
                self.hostname, port, self.name, self.reference
            )
        } else {
            write!(f, "{}/{}:{}", self.hostname, self.name, self.reference)
        }
    }
}

impl Default for ImageName {
    fn default() -> Self {
        Self::parse(&format!("{}", uuid::Uuid::new_v4().as_hyphenated()))
            .expect("UUID hyphenated must be valid name")
    }
}

impl ImageName {
    pub fn parse(name: &str) -> Result<Self> {
        let (hostname, name) = name
            .split_once('/')
            .unwrap_or(("registry-1.docker.io", name));
        let (hostname, port) = if let Some((hostname, port)) = hostname.split_once(':') {
            (hostname, Some(str::parse(port)?))
        } else {
            (hostname, None)
        };
        let (name, reference) = name.split_once(':').unwrap_or((name, "latest"));
        Ok(ImageName {
            hostname: hostname.to_string(),
            port,
            name: Name::new(name)?,
            reference: Reference::new(reference)?,
        })
    }

    /// URL for OCI distribution API endpoint
    pub fn registry_url(&self) -> Result<Url> {
        let hostname = if let Some(port) = self.port {
            format!("{}:{}", self.hostname, port)
        } else {
            self.hostname.clone()
        };
        let url = if self.hostname.starts_with("localhost") {
            format!("http://{}", hostname)
        } else {
            format!("https://{}", hostname)
        };
        Ok(Url::parse(&url)?)
    }
<<<<<<< HEAD

    pub fn local_path(&self) -> Result<PathBuf> {
        image_dir(self)
=======
}

#[cfg(test)]
mod test {
    use crate::ImageName;

    #[test]
    fn ttlsh_style() {
        let image_name =
            ImageName::parse("ttl.sh/79219A62-4E86-41B3-854D-95D8F4636C9C:1h").unwrap();
        assert_eq!(image_name.hostname, "ttl.sh".to_string(),);
        assert_eq!(image_name.port, None);
        assert_eq!(
            image_name.name.as_str(),
            "79219A62-4E86-41B3-854D-95D8F4636C9C"
        );
        assert_eq!(image_name.reference.as_str(), "1h")
>>>>>>> 5737456a
    }
}<|MERGE_RESOLUTION|>--- conflicted
+++ resolved
@@ -172,11 +172,10 @@
         };
         Ok(Url::parse(&url)?)
     }
-<<<<<<< HEAD
 
     pub fn local_path(&self) -> Result<PathBuf> {
         image_dir(self)
-=======
+    }
 }
 
 #[cfg(test)]
@@ -194,6 +193,5 @@
             "79219A62-4E86-41B3-854D-95D8F4636C9C"
         );
         assert_eq!(image_name.reference.as_str(), "1h")
->>>>>>> 5737456a
     }
 }