--- conflicted
+++ resolved
@@ -1,9 +1,4 @@
-<<<<<<< HEAD
-use crate::error::*;
-use oci_spec::image::Descriptor;
-=======
 use anyhow::{bail, Result};
->>>>>>> 47347049
 use regex::Regex;
 use serde::{Deserialize, Serialize};
 use sha2::{Digest as _, Sha256};
@@ -75,11 +70,7 @@
         }
     }
 
-<<<<<<< HEAD
-    pub fn from_descriptor(descriptor: &Descriptor) -> Result<Self> {
-=======
     pub fn from_descriptor(descriptor: &oci_spec::image::Descriptor) -> Result<Self> {
->>>>>>> 47347049
         Self::new(descriptor.digest())
     }
 
