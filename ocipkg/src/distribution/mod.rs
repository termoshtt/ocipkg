--- conflicted
+++ resolved
@@ -12,44 +12,18 @@
 pub use reference::Reference;
 
 use crate::{
-<<<<<<< HEAD
-    image::{Artifact, ImageLayout, ImageLayoutBuilder, OciDirBuilder},
+    image::{copy, Image, ImageBuilder, OciArchive, OciDirBuilder, RemoteBuilder},
     media_types, Digest, ImageName,
-=======
-    image::{copy, Image, OciArchive, RemoteBuilder},
-    Digest, ImageName,
->>>>>>> 25988354
 };
 use anyhow::{bail, Result};
 use std::{fs, io::Read, path::Path};
 
 /// Push image to registry
 pub fn push_image(path: &Path) -> Result<()> {
-<<<<<<< HEAD
-    if !path.is_file() {
-        bail!("{} is not a file", path.display());
-    }
-    let mut ar = Artifact::from_oci_archive(path)?;
-    let (image_name, manifest) = ar.get_manifest()?;
-    let Some(image_name) = image_name else {
-        bail!("Missing image name in manifest");
-    };
-    log::info!("Push image: {}", image_name);
-
-    let mut client = Client::new(image_name.registry_url()?, image_name.name)?;
-    for (_, blob) in ar.get_layers()? {
-        client.push_blob(&blob)?;
-    }
-    let (_, blob) = ar.get_config()?;
-    client.push_blob(&blob)?;
-    client.push_manifest(&image_name.reference, &manifest)?;
-
-=======
     let mut oci_archive = OciArchive::new(path)?;
     let image_name = oci_archive.get_name()?;
     let remote = RemoteBuilder::new(image_name)?;
     copy(oci_archive, remote)?;
->>>>>>> 25988354
     Ok(())
 }
 
@@ -64,7 +38,7 @@
             bail!("Image already exists: {}", image_name);
         }
     }
-    let mut oci_dir = OciDirBuilder::new(dest.join(".oci-dir"))?;
+    let mut oci_dir = OciDirBuilder::new(dest.join(".oci-dir"), image_name.clone())?;
 
     let mut client = Client::from_image_name(image_name)?;
 
@@ -107,7 +81,7 @@
             _ => {}
         }
     }
-    oci_dir.build(manifest, image_name.clone())?;
+    oci_dir.build(manifest)?;
 
     Ok(())
 }