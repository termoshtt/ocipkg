--- conflicted
+++ resolved
@@ -15,12 +15,8 @@
 base64 = "0.22.0"
 chrono = "0.4.38"
 directories = "5.0.1"
-<<<<<<< HEAD
-flate2 = "1.0.28"
+flate2 = "1.0.30"
 fs_extra = "1.3.0"
-=======
-flate2 = "1.0.30"
->>>>>>> dfa36436
 lazy_static = "1.4.0"
 log = "0.4.21"
 maplit = "1.0.2"
