name: Rust

on:
  push:
    branches:
      - main
  pull_request: {}

jobs:
  test:
    runs-on: ubuntu-22.04
    steps:
      - uses: actions/checkout@v5
      - uses: actions-rs/toolchain@v1
        with:
          toolchain: stable
          profile: minimal
          default: true
          override: true
      - uses: actions-rs/cargo@v1
        with:
          command: test

  with-registry:
    runs-on: ubuntu-22.04
    steps:
      - uses: actions/checkout@v5
      - name: Setup registry
        run: |
          ./test/fixture.sh
      - uses: actions-rs/cargo@v1
        with:
          command: test
          args: -- --include-ignored
    services:
      registry:
        image: registry:2
        ports:
          - 5000:5000

  check-format:
    runs-on: ubuntu-22.04
    steps:
      - uses: actions/checkout@v5
      - uses: actions-rs/cargo@v1
        with:
          command: fmt
          args: -- --check

  clippy:
    runs-on: ubuntu-latest
    steps:
      - uses: actions/checkout@v5
      - run: rustup component add clippy
      - uses: actions-rs/clippy-check@v1
        with:
          token: ${{ secrets.GITHUB_TOKEN }}
          args: --all-features -- -D warnings

  doc:
    runs-on: ubuntu-22.04
    steps:
      - uses: actions/checkout@v5
      - uses: actions-rs/cargo@v1
        with:
          command: doc
        env:
          RUSTDOCFLAGS: -D warnings

  semver:
    runs-on: ubuntu-latest
    steps:
      - uses: actions/checkout@v5
<<<<<<< HEAD
      - name: Install semver-check
        run: cargo install cargo-semver-checks --locked
      - name: semver check
        run: cargo semver-checks
=======
      - name: Check semver
        uses: obi1kenobi/cargo-semver-checks-action@v2

  wasm-emscripten:
    runs-on: ubuntu-latest
    steps:
      - name: Checkout
        uses: actions/checkout@v4

      - name: Setup Rust nightly
        uses: dtolnay/rust-toolchain@nightly
        with:
          targets: wasm32-unknown-emscripten

      - name: Setup Emscripten
        uses: mymindstorm/setup-emsdk@v14

      - name: Check ocipkg for wasm32-unknown-emscripten (no remote feature)
        run: cargo +nightly check -p ocipkg --target wasm32-unknown-emscripten --no-default-features
>>>>>>> fc7a80bc
<|MERGE_RESOLUTION|>--- conflicted
+++ resolved
@@ -71,12 +71,6 @@
     runs-on: ubuntu-latest
     steps:
       - uses: actions/checkout@v5
-<<<<<<< HEAD
-      - name: Install semver-check
-        run: cargo install cargo-semver-checks --locked
-      - name: semver check
-        run: cargo semver-checks
-=======
       - name: Check semver
         uses: obi1kenobi/cargo-semver-checks-action@v2
 
@@ -95,5 +89,4 @@
         uses: mymindstorm/setup-emsdk@v14
 
       - name: Check ocipkg for wasm32-unknown-emscripten (no remote feature)
-        run: cargo +nightly check -p ocipkg --target wasm32-unknown-emscripten --no-default-features
->>>>>>> fc7a80bc
+        run: cargo +nightly check -p ocipkg --target wasm32-unknown-emscripten --no-default-features