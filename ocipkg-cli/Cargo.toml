--- conflicted
+++ resolved
@@ -10,21 +10,6 @@
 readme = "../README.md"
 
 [dependencies]
-<<<<<<< HEAD
-base64 = "0.13.0"
-cargo_metadata = "0.15.0"
-clap = { version = "3.2.8", features = ["derive"] }
-colored = "2.0.0"
-env_logger = "0.9.0"
-# Pinned because newer versions require Rust 1.60 while this crate has a MSRV of 1.57
-git2 = "=0.14.2"
-log = "0.4.17"
-serde_json = "1.0.82"
-url = "2.2.2"
-oci-spec = "0.6.4"
-flate2 = "1.0.25"
-tar = "0.4.38"
-=======
 base64 = "0.22.0"
 cargo_metadata = "0.18.1"
 clap = { version = "4.5.4", features = ["derive"] }
@@ -37,7 +22,6 @@
 oci-spec = "0.6.5"
 flate2 = "1.0.28"
 tar = "0.4.40"
->>>>>>> c7de671d
 
 [dependencies.ocipkg]
 version = "0.3.0"
